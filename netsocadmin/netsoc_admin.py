--- conflicted
+++ resolved
@@ -711,13 +711,6 @@
     populate_tutorials()
 
     app.run(
-<<<<<<< HEAD
         threaded=True,
         **p.FLASK_CONFIG,
-    )
-=======
-        host=config["HOST"],
-        port=int(config["PORT"]),
-        threaded=True,
-        debug=config.["DEBUG"])
->>>>>>> 4f561fe9
+    )