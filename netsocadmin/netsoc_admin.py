--- conflicted
+++ resolved
@@ -85,14 +85,6 @@
         This is the link which they will be taken to with the confirmation email.
         It checks if the token they have used is valid and corresponds to the email.
     """
-<<<<<<< HEAD
-    # this check isn't vital but better safe than sorry
-    if flask.request.method != "GET":
-        app.logger.debug(f"signup(): method was not GET: {flask.request.method}")
-        return flask.redirect("/")
-
-=======
->>>>>>> db3848d4
     # make sure they haven't forged the URI
     email = flask.request.args.get('e')
     uri = flask.request.args.get('t')
@@ -111,14 +103,6 @@
         and should only be available through POST. It adds the
         given data to the Netsoc LDAP database.
     """
-<<<<<<< HEAD
-    # if they haven't gotten here through POST something has gone wrong
-    if flask.request.method != "POST":
-        app.logger.debug(f"completeregistration(): method was not POST: {flask.request.method}")
-        return flask.redirect("/")
-
-=======
->>>>>>> db3848d4
     # make sure token is valid
     email = flask.request.form["email"]
     uri = flask.request.form["_token"]
@@ -206,11 +190,7 @@
     # check db for username
     requested_username = flask.request.headers["uid"]
     if r.has_username(requested_username):
-<<<<<<< HEAD
         app.logger.debug(f"username(): uid {requested_username} is in use")
-=======
-        app.logger.debug("username(): uid %s is in use" % (requested_username))
->>>>>>> db3848d4
         return "Not available"
     return "Available"
 
@@ -279,14 +259,7 @@
         database with the name in the request.form.
         This can only be reached if you are logged in.
     """
-<<<<<<< HEAD
-    if flask.request.method != "POST":
-        return flask.redirect("/")
-
     app.logger.debug(f"Form: {flask.request.form}")
-=======
-    app.logger.debug("Form: %s", flask.request.form)
->>>>>>> db3848d4
     username = flask.request.form["username"]
     password = flask.request.form["password"]
     dbname = flask.request.form["dbname"]
@@ -328,14 +301,7 @@
         contained in the request.form. This can only be reached if you are
         logged in.
     """
-<<<<<<< HEAD
-    if flask.request.method != "POST":
-        return flask.redirect("/")
-
     app.logger.debug(f"Form: {flask.request.form}")
-=======
-    app.logger.debug("Form: %s", flask.request.form)
->>>>>>> db3848d4
     username = flask.request.form["username"]
     password = flask.request.form["password"]
     dbname = flask.request.form["dbname"]
@@ -379,14 +345,7 @@
         MySQL account password.
         This can only be reached if you are logged in.
     """
-<<<<<<< HEAD
-    if flask.request.method != "POST":
-        return flask.redirect("/")
-
     app.logger.debug(f"Form: {flask.request.form}")
-=======
-    app.logger.debug("Form: %s", flask.request.form)
->>>>>>> db3848d4
     username = flask.request.form["username"]
     password = flask.request.form["password"]
 
@@ -701,13 +660,6 @@
     populate_tutorials()
 
     app.run(
-<<<<<<< HEAD
-        host=config.FLASK_CONFIG["HOST"],
-        port=int(config.FLASK_CONFIG["PORT"]),
-        threaded=True,
-        debug=config.FLASK_CONFIG["DEBUG"])
-=======
         threaded=True,
         **p.FLASK_CONFIG,
-    )
->>>>>>> db3848d4
+    )