--- conflicted
+++ resolved
@@ -17,11 +17,7 @@
     
     <main class="row container">
         <article class="card-panel col s12">
-<<<<<<< HEAD
-            <h1 class="header-text"> Apply for <code> sudo</code> privileges on a netsoc server </h3>
-=======
             <h1 class="center-align"> Apply for <code> sudo</code> privileges on a Netsoc server </h3>
->>>>>>> 23b77b2b
             
             <p>We have decided to open up one of our servers to the public. "But wait, Netsoc already do that".</p>
             
