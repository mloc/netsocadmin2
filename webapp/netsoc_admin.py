"""
This file contains the main webapp for netsoc admin.
Sets up a local server running the website. Requests should
then be proxied to this address.
"""
import backup_tools as b
import crypt
import flask
import functools
import login_tools as l 
import markdown
import mysql_tools as m
import os
import passwords as p
import random
import re
import sys
import string
import register_tools as r
from wordpress_installer.wordpress_install import get_wordpress, wordpress_exists
import help_post as h

HOST = "127.0.0.1"
PORT = "5050"
DEBUG = False
TUTORIALS = []
TUTORIAL_FOLDER = "tutorials"


app = flask.Flask(__name__)
app.secret_key = p.SECRET_KEY
app.config["SESSION_REFRESH_EACH_REQUEST"] = True
app.config["SESSION_COOKIE_HTTPONLY"] = True
app.config["PERMANENT_SESSION_LIFETIME"] = 60 * 10 # seconds


@app.route('/signinup')
def signinup():
    """
    Route: /
        This route is for the index directory.
        If the user goes to this, it will load the index.html template.
    """
    app.logger.debug("Received index page request")
    return flask.render_template("index.html")


#------------------------------Server Signup Routes------------------------------#


@app.route("/sendconfirmation", methods=["POST", "GET"])
def sendconfirmation() -> str: 
    """
    Route: /sendconfirmation
        Users will be lead to this route when they submit an email for server sign up from route /
        sendconfirmation() will check whether users posted data via a form.
        It then checks that form data to make sure it's a valid UCC email.
        Sends an email with a link to validate the email holder is who is registering.
    """
    # if they got here through GET, something done fucked up
    if flask.request.method != "POST":
        app.logger.debug("sendconfirmation(): method not POST: %s"%flask.request.method)
        return flask.redirect("/signinup")
    
    # make sure is ucc email           
    email = flask.request.form['email']         
    if not re.match(r"[0-9]{9}@umail\.ucc\.ie", email):
        app.logger.debug(
            "sendconfirmation(): address %s is not a valid UCC email"%email)
        return flask.render_template("index.html",
            error_message="Must be a UCC Umail email address")
    
    # make sure email has not already been used to make an account
    if email not in p.EMAIL_WHITELIST and r.has_account(email):
        caption = "Sorry!"
        message = "There is an existing account with email '%s'. Please contact us if you think this is an error."%(email)
        app.logger.debug(
            "senconfirmation(): account already exists with email %s"%(email))
        return flask.render_template("message.html", caption=caption, message=message)
    
    # send confirmation link to ensure they own the email account
    out_email = "admin.netsoc.co" if not DEBUG else "%s:%s"%(HOST, PORT)
    confirmation_sent = r.send_confirmation_email(email, out_email)
    if not confirmation_sent:
        app.logger.debug("sendconfirmation(): confirmation email failed to send")
        return flask.render_template("index.html",
            error_message="An error occured. Please try again or contact us")
    
    caption = "Thank you!"
    message = "Your confirmation link has been sent to %s"%(email)
    return flask.render_template("message.html", caption=caption, message=message)
    

@app.route("/signup", methods=["GET"])
def signup() -> str:
    """
    Route: signup
        This is the link which they will be taken to with the confirmation email.
        It checks if the token they have used is valid and corresponds to the email.
    """
    # this check isn't vital but better safe than sorry
    if flask.request.method != "GET":
        app.logger.debug("signup(): method was not GET: %s"%flask.request.method)
        return flask.redirect("/signinup")
    
    # make sure they haven't forged the URI
    email = flask.request.args.get('e')
    uri = flask.request.args.get('t')
    if not r.good_token(email, uri):
        app.logger.debug("signup(): bad token %s used for email %s"%(uri, email))
        return flask.render_template("index.html",
            error_message="Your request was not valid. Please try again or contact us")
    
    return flask.render_template("form.html", email_address=email, token=uri)


@app.route("/completeregistration", methods=["POST", "GET"])
def completeregistration(): 
    """
    Route: register
        This is the route which is run by the registration form
        and should only be available through POST. It adds the
        given data to the Netsoc LDAP database.
    """
    # if they haven't gotten here through POST something has gone wrong
    if flask.request.method != "POST":
        app.logger.debug("completeregistration(): method was not POST: %s"%flask.request.method)
        return flask.redirect("/signinup")

    # make sure token is valid
    email = flask.request.form["email"]
    uri = flask.request.form["_token"]
    if not r.good_token(email, uri):
        app.logger.debug(
            "completeregistration(): invalid token %s for email %s"%(uri, email))
        return flask.render_template("index.html",
            error_message="Your token has expired or never existed. Please try again or contact us")

    # make sure form is flled out and username is still legit
    form_fields = (
        flask.request.form["email"],
        flask.request.form["_token"],
        flask.request.form["uid"],
        flask.request.form["name"],
        flask.request.form["student_id"],
        flask.request.form["course"],
        flask.request.form["graduation_year"],
    )
    if not all(form_fields):
        return flask.render_template("form.html",
            email_address=email,
            token=uri,
            error_message="You must fill out all of the fields")

    user = flask.request.form["uid"]
    if r.has_username(user):
        return flask.render_template("form.html",
            email_address=email,
            token=uri,
            error_message="The requested username is not available")

    # add user to ldap db
    success, info = r.add_ldap_user(user)
    if not success:
        app.logger.debug("completeregistration(): failed to add user to LDAP: %s"%(info))
        # clean db of token so they have to start again
        r.remove_token(email)
        return flask.render_template("index.html",
            error_message="An error occured. Please try again or contact us")
    
    # add all info to Netsoc MySQL DB
    info["name"] = flask.request.form["name"]
    info["student_id"] = flask.request.form["student_id"]
    info["course"] = flask.request.form["course"]
    info["grad_year"] = flask.request.form["graduation_year"]
    info["email"] = email
    app.logger.debug("info: %s"%(info))
    if not r.add_netsoc_database(info):
        app.logger.debug("completeregistration(): failed to add data to mysql db")
        return flask.render_template("index.html",
            error_message="An error occured. Please try again or contact us")

    # initialise their user directories
    r.initialise_directories(user, info["password"])

    # send user's details to them
    if not r.send_details_email(email, user, info["password"]):
        app.logger.debug("completeregistration(): failed to send confirmation email")
        return flask.render_template("index.html",
            error_message="An error occured. Please try again or contact us")

    # registration complete, remove their token
    r.remove_token(email)

    caption = "Thank you!"
    message = "An email has been sent with your log-in details. Please change your password as soon as you log in."
    return flask.render_template("message.html", caption=caption, message=message)


@app.route("/username", methods=["POST", "GET"])
def username():
    """
    Route: username
        This should be called by javascript in the registration form
        to test whether or not a username is already used.
    """
    if flask.request.method != "POST" or \
            "email" not in flask.request.headers or \
            "uid" not in flask.request.headers or \
            "token" not in flask.request.headers:
        return flask.abort(400)

    # check if request is legit
    email = flask.request.headers["email"]
    token = flask.request.headers["token"]
    if not r.good_token(email, token):
        return flask.abort(403)
    
    # check db for username
    requested_uername = flask.request.headers["uid"]
    if r.has_username(requested_uername):
        app.logger.debug("username(): uid %s is in use"%(requested_uername))
        return "Not available"
    return "Available"


#-------------------------------Login/Logout Routes-----------------------------#


@app.route("/login", methods=["GET", "POST"])
def login():
    """
    Route: login
    This route should be reached by a form sending login information to it via 
    a POST request.
    """
    if flask.request.method != "POST":
        return flask.render_template("index.html", error_message="Bad request")
    if not l.is_correct_password(flask.request.form["username"], flask.request.form["password"]):
        return flask.render_template("index.html", error_message="Username or password was incorrect")
    flask.session[p.LOGGED_IN_KEY] = True
    flask.session["username"] = flask.request.form["username"]
    return flask.redirect("/")


@app.route("/logout", methods=["GET", "POST"])
def logout():
    """
    Route: logout
        This route logs a user out an redirects them back to the index page.
    """
    if flask.request.method != "GET":
        return flask.redirect("/signinup")
    flask.session.pop(p.LOGGED_IN_KEY, None)
    return flask.redirect("/signinup")
    

#-------------------------------Server Tools Routes-----------------------------#


@app.route("/", methods=["POST", "GET"])
@l.protected_page
def tools():
    """
    Route: tools
        This is the main page where the server tools that users can avail of are
        displayed.
        Note that this should only be shown when a user is logged in.
    """
    app.logger.debug("tools(): received tools page request")
    if flask.request.method != "GET":
        app.logger.debug("tools(): bad request method")
        return flask.redirect("/signinup")

    #The wordpress variables are used by the WordPress card in the rendered HTML 
    wordpress_link = "http://%s.netsoc.co/wordpress/wp-admin" % (flask.session["username"])

    return flask.render_template("tools.html",
            databases=m.list_dbs(flask.session["username"]),
            WORDPRESS_EXISTS=wordpress_exists("/home/users/" + (flask.session["username"])), 
            WORDPRESS_LINK=wordpress_link,
            weekly_backups=b.list_backups(flask.session["username"], "weekly"),
            monthly_backups=b.list_backups(flask.session["username"], "monthly"), 
            username=flask.session["username"])


@app.route("/createdb", methods=["POST", "GET"])
@l.protected_page
def createdb():
    """
    Route: createdb
        This route must be accessed via post. It is used to create a new
        database with the name in the request.form.
        This can only be reached if you are logged in.
    """
    if flask.request.method != "POST":
        return flask.redirect("/")

    app.logger.debug("Form: %s", flask.request.form)
    username = flask.request.form["username"]
    password = flask.request.form["password"]
    dbname = flask.request.form["dbname"]

    # make sure each value is non-empty
    if not all([username, password, dbname]):
        return flask.render_template(
                "tools.html",
                databases=m.list_dbs(flask.session["username"]),
                mysql_error="Please specify all fields",
                weekly_backups=b.list_backups(flask.session["username"], "weekly"))

    # if password is correct, create the new database
    if l.is_correct_password(username, password):
        try:
            m.create_database(username, dbname, False)
        except m.DatabaseAccessError as e:
            return flask.render_template(
                    "tools.html",
                    databases=m.list_dbs(flask.session["username"]),
                    mysql_error=e.__cause__,
                    weekly_backups=b.list_backups(flask.session["username"], "weekly"))
    else:
        return flask.render_template(
                "tools.html",
                databases=m.list_dbs(flask.session["username"]),
                weekly_backups=b.list_backups(flask.session["username"], "weekly"),
                monthly_backups=b.list_backups(flask.session["username"], "monthly"),
                mysql_error="Wrong username or password")
    return flask.redirect("/")


@app.route("/deletedb", methods=["POST", "GET"])
@l.protected_page
def deletedb():
    """
    Route: deletedb
        This route must be accessed via post. It is used to delete the database
        contained in the request.form. This can only be reached if you are
        logged in.
    """
    if flask.request.method != "POST":
        return flask.redirect("/")

    app.logger.debug("Form: %s", flask.request.form)
    username = flask.request.form["username"]
    password = flask.request.form["password"]
    dbname = flask.request.form["dbname"]

    # make sure each value is non-empty
    if not all([username, password, dbname]):
        return flask.render_template(
                "tools.html",
                databases=m.list_dbs(flask.session["username"]),
                weekly_backups=b.list_backups(flask.session["username"], "weekly"),
                monthly_backups=b.list_backups(flask.session["username"], "monthly"),
                mysql_error="Please specify all fields")

    # if password is correct, do database removal
    if l.is_correct_password(username, password):
        try:
            m.create_database(username, dbname, True)
        except m.DatabaseAccessError as e:
            return flask.render_template(
                    "tools.html",
                    databases=m.list_dbs(flask.session["username"]),
                    weekly_backups=b.list_backups(flask.session["username"], "weekly"),
                    monthly_backups=b.list_backups(flask.session["username"], "monthly"),
                    mysql_error=e.__cause__)
    else:
        return flask.render_template(
                "tools.html",
                databases=m.list_dbs(flask.session["username"]),
                weekly_backups=b.list_backups(flask.session["username"], "weekly"),
                monthly_backups=b.list_backups(flask.session["username"], "monthly"),
                mysql_error="Wrong username or password")
    return flask.redirect("/")


@app.route("/resetpw", methods=["POST", "GET"])
@l.protected_page
def resetpw():
    """
    Route: resetpw
        This route must be accessed via post. It is used to reset the user's
        MySQL account password.
        This can only be reached if you are logged in.
    """
    if flask.request.method != "POST":
        return flask.redirect("/")

    app.logger.debug("Form: %s", flask.request.form)
    username = flask.request.form["username"]
    password = flask.request.form["password"]

    # make sure each value is non-empty
    if not all([username, password]):
        return flask.render_template(
                "tools.html",
                databases=m.list_dbs(flask.session["username"]),
                weekly_backups=b.list_backups(flask.session["username"], "weekly"),
                monthly_backups=b.list_backups(flask.session["username"], "monthly"),
                mysql_error="Please specify all fields")

    # if password is correct, reset password
    if l.is_correct_password(username, password):
        try:
            m.delete_user(username)
            new_password = m.create_user(username)
            return flask.render_template(
                    "tools.html",
                    databases=m.list_dbs(flask.session["username"]),
                    weekly_backups=b.list_backups(flask.session["username"], "weekly"),
                    monthly_backups=b.list_backups(flask.session["username"], "monthly"),
                    new_mysql_password=new_password)
        except m.UserError as e:
            return flask.render_template(
                    "tools.html",
                    databases=m.list_dbs(flask.session["username"]),
                    weekly_backups=b.list_backups(flask.session["username"], "weekly"),
                    monthly_backups=b.list_backups(flask.session["username"], "monthly"),
                    mysql_error=e.__cause__)
    else:
        return flask.render_template(
                "tools.html",
                databases=m.list_dbs(flask.session["username"]),
                weekly_backups=b.list_backups(flask.session["username"], "weekly"),
                monthly_backups=b.list_backups(flask.session["username"], "monthly"),
                mysql_error="Wrong username or password")
    return flask.redirect("/")

<<<<<<< HEAD

=======
@app.route("/wordpressinstall", methods=["GET"])
@l.protected_page
def wordpressinstall():
    """
    Route: wordpressinstall
        This endpoint only allows a GET method.
        If a user is authenticated and accessed this endpoint, then wordpress is installed to their public_html directory.
        This endpoint is pinged via an AJAX request on the clients' side.
    """
    username = flask.session["username"]
    home_dir = "/home/users/" + username
    get_wordpress(home_dir, username)
    return username, 200
  
>>>>>>> 1a603aa4
@app.route("/help", methods=["POST", "GET"])
@l.protected_page
def help():
    """
    Route: help
        This takes care of the help section, sending the data off
        to the relevant functions. 
        This can only be reached if you are logged in.
    """
    email = flask.request.form['email']
    subject = flask.request.form['subject']
    message = flask.request.form['message']
    if not all([email, subject, message]):
        return flask.render_template(
                "tools.html",
                databases=m.list_dbs(flask.session["username"]),
                help_error="Please enter all fields",
                help_active=True,
                weekly_backups=b.list_backups(flask.session["username"], "weekly"),
                monthly_backups=b.list_backups(flask.session["username"], "monthly"),)

    sent_email = h.send_help_email(flask.session['username'], email, subject, message)
    
    try:
        sent_discord = h.send_help_bot(flask.session['username'], email, subject, message)
    except Exception as e:
        app.logger.error("Failed to send message to discord bot: %s", str(e))
        # in this case, the disocrd bot was unreachable. We log this error but
        # continue as success because the email is still sent. This fix will have
        # to remain until the Discord bot becomes more reliable.
        sent_discord = True
    if not sent_email or not sent_discord:
        return flask.render_template(
                "tools.html",
                databases=m.list_dbs(flask.session["username"]),
                help_error="There was a problem :( Please email netsoc@uccsocieties.ie instead",
                help_active=True,
                weekly_backups=b.list_backups(flask.session["username"], "weekly"),
                monthly_backups=b.list_backups(flask.session["username"], "monthly"),)

    return flask.render_template(
                "tools.html",
                databases=m.list_dbs(flask.session["username"]),
                help_success=True,
                help_active=True,
                weekly_backups=b.list_backups(flask.session["username"], "weekly"),
                monthly_backups=b.list_backups(flask.session["username"], "monthly"),)


@app.route("/backup/<string:username>/<string:timeframe>/<string:backup_date>",
        methods=["POST", "GET"])
@l.protected_page
def backup(username:str, timeframe:str, backup_date:str):
    """
    Route: /backup/username/timeframe/backup_date
        This route returns the requested backup.

    :param username the server username of the user needing their backup.
    :param timeframe the timeframe of the requested backup. Can be either
        "weekly", or "monthly".
    :param backup_date the backup-date of the requested backup. Must be in the
        form YYYY-MM-DD.
    """
    if flask.request.method != "GET":
        return flask.abort(400)

    # make sure the arguments are valid
    if not re.match(r"^[a-z]+$", username) or \
            not re.match(r"^[0-9]{4}-[0-9]{2}-[0-9]{2}", backup_date) or \
            timeframe not in ["weekly", "monthly"]:
        app.logger.debug("backups(%s, %s, %s): invalid arguments"%(
                username, timeframe, backup_date))
        return flask.abort(400)

    backups_base_dir = os.path.join(b.BACKUPS_DIR, username, timeframe)
    return flask.send_from_directory(backups_base_dir, backup_date+".tgz")


@app.route("/tutorials", methods=["POST", "GET"])
def tutorials():
    """
    Route: /tutorials
        This route will render the tutorials page. Note that the markdown tutorial
        files are read when the application starts-up.
    """
    global TUTORIALS
    if flask.request.method != "GET":
        return flask.abort(400)
    if len(TUTORIALS) == 0:
        return flask.render_template("tutorials.html", error="No tutorials to show")
    if DEBUG:
        TUTORIALS = []
        populate_tutorials()
    return flask.render_template("tutorials.html", tutorials=TUTORIALS)


def populate_tutorials():
    """
    Opens the tutorials folder and parses all of the markdown tutorials
    contained within.
    """
    for tut_file in filter(lambda f: f.endswith(".md"), os.listdir(TUTORIAL_FOLDER)):
        with open(os.path.join(TUTORIAL_FOLDER, tut_file)) as f: 
            tutorial = markdown.markdown(f.read())
            TUTORIALS.append(flask.Markup(tutorial))


if __name__ == '__main__':
    if len(sys.argv) > 1 and sys.argv[1] == "debug":
        DEBUG = True
        user = os.getenv("USER")
        b.BACKUPS_DIR = "/home/%s/Desktop/backups/"%(user)

    populate_tutorials()

    app.run(
        host=HOST,
        port=int(PORT),
        threaded=True,
        debug=DEBUG,)<|MERGE_RESOLUTION|>--- conflicted
+++ resolved
@@ -428,9 +428,7 @@
                 mysql_error="Wrong username or password")
     return flask.redirect("/")
 
-<<<<<<< HEAD
-
-=======
+
 @app.route("/wordpressinstall", methods=["GET"])
 @l.protected_page
 def wordpressinstall():
@@ -445,7 +443,7 @@
     get_wordpress(home_dir, username)
     return username, 200
   
->>>>>>> 1a603aa4
+  
 @app.route("/help", methods=["POST", "GET"])
 @l.protected_page
 def help():
