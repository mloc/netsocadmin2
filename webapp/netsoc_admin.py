--- conflicted
+++ resolved
@@ -16,12 +16,8 @@
 import sys
 import string
 import register_tools as r
-<<<<<<< HEAD
 from wordpress_installer.wordpress_install import get_wordpress, wordpress_exists
-=======
 import help_post as h
-
->>>>>>> a3263dc5
 
 HOST = "127.0.0.1"
 PORT = "5050"
@@ -276,14 +272,11 @@
 
     return flask.render_template("tools.html",
             databases=m.list_dbs(flask.session["username"]),
-<<<<<<< HEAD
             WORDPRESS_EXISTS=wordpress_exists("/home/users/" + (flask.session["username"])), 
             WORDPRESS_LINK=wordpress_link)
-=======
             weekly_backups=b.list_backups(flask.session["username"], "weekly"),
             monthly_backups=b.list_backups(flask.session["username"], "monthly"), 
             username=flask.session["username"])
->>>>>>> a3263dc5
 
 
 @app.route("/createdb", methods=["POST", "GET"])
@@ -430,7 +423,6 @@
                 mysql_error="Wrong username or password")
     return flask.redirect("/")
 
-<<<<<<< HEAD
 @app.route("/wordpressinstall", methods=["GET"])
 @l.protected_page
 def wordpressinstall():
@@ -444,7 +436,7 @@
     home_dir = "/home/users/" + username
     get_wordpress(home_dir, username)
     return username, 200
-=======
+  
 @app.route("/help", methods=["POST", "GET"])
 @l.protected_page
 def help():
@@ -520,7 +512,6 @@
 
     backups_base_dir = os.path.join(b.BACKUPS_DIR, username, timeframe)
     return flask.send_from_directory(backups_base_dir, backup_date+".tgz")
->>>>>>> a3263dc5
 
 
 if __name__ == '__main__':
