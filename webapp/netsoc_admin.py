--- conflicted
+++ resolved
@@ -277,11 +277,7 @@
 
     return flask.render_template("tools.html",
             databases=m.list_dbs(flask.session["username"]),
-<<<<<<< HEAD
             WORDPRESS_EXISTS=wordpress_exists("/home/users/" + (flask.session["username"])),
-=======
-            WORDPRESS_EXISTS=wordpress_exists("/home/users/" + (flask.session["username"])), 
->>>>>>> 6186455d
             WORDPRESS_LINK=wordpress_link,
             weekly_backups=b.list_backups(flask.session["username"], "weekly"),
             monthly_backups=b.list_backups(flask.session["username"], "monthly"),
