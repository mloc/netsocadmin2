--- conflicted
+++ resolved
@@ -2,9 +2,6 @@
 PyMySQL
 sendgrid
 flask
-<<<<<<< HEAD
 markdown
 paramiko
-=======
-typing
->>>>>>> 1a603aa4
+typing